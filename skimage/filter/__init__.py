--- conflicted
+++ resolved
@@ -10,11 +10,9 @@
 from ._gabor import gabor_kernel, gabor_filter
 from .thresholding import threshold_otsu, threshold_adaptive
 from . import rank
-<<<<<<< HEAD
 from .inpaint import inpaint_fmm
-=======
 from .inpaint_exemplar import inpaint_criminisi
->>>>>>> 291a45cf
+
 
 
 __all__ = ['inverse',
@@ -44,8 +42,5 @@
            'threshold_otsu',
            'threshold_adaptive',
            'rank',
-<<<<<<< HEAD
-           'inpaint_fmm']
-=======
-           'inpaint_criminisi']
->>>>>>> 291a45cf
+           'inpaint_fmm',
+           'inpaint_criminisi']