from .lpi_filter import inverse, wiener, LPIFilter2D
from .ctmf import median_filter
from ._canny import canny
from .edges import (sobel, hsobel, vsobel, scharr, hscharr, vscharr, prewitt,
                    hprewitt, vprewitt, roberts, roberts_positive_diagonal,
                    roberts_negative_diagonal)
from ._denoise import denoise_tv_chambolle, tv_denoise
from ._denoise_cy import denoise_bilateral, denoise_tv_bregman
from ._rank_order import rank_order
from ._gabor import gabor_kernel, gabor_filter
from .thresholding import threshold_otsu, threshold_adaptive
from . import rank
<<<<<<< HEAD
from .inpaint import inpaint_fmm
from .inpaint_exemplar import inpaint_criminisi

=======
from .inpaint_texture import inpaint_efros
>>>>>>> a87f277d


__all__ = ['inverse',
           'wiener',
           'LPIFilter2D',
           'median_filter',
           'canny',
           'sobel',
           'hsobel',
           'vsobel',
           'scharr',
           'hscharr',
           'vscharr',
           'prewitt',
           'hprewitt',
           'vprewitt',
           'roberts',
           'roberts_positive_diagonal',
           'roberts_negative_diagonal',
           'denoise_tv_chambolle',
           'tv_denoise',
           'denoise_bilateral',
           'denoise_tv_bregman',
           'rank_order',
           'gabor_kernel',
           'gabor_filter',
           'threshold_otsu',
           'threshold_adaptive',
           'rank',
<<<<<<< HEAD
           'inpaint_fmm',
           'inpaint_criminisi']
=======
           'inpaint_efros']
>>>>>>> a87f277d
<|MERGE_RESOLUTION|>--- conflicted
+++ resolved
@@ -10,13 +10,10 @@
 from ._gabor import gabor_kernel, gabor_filter
 from .thresholding import threshold_otsu, threshold_adaptive
 from . import rank
-<<<<<<< HEAD
+from .inpaint_texture import inpaint_efros
 from .inpaint import inpaint_fmm
 from .inpaint_exemplar import inpaint_criminisi
 
-=======
-from .inpaint_texture import inpaint_efros
->>>>>>> a87f277d
 
 
 __all__ = ['inverse',
@@ -46,9 +43,6 @@
            'threshold_otsu',
            'threshold_adaptive',
            'rank',
-<<<<<<< HEAD
+           'inpaint_efros',
            'inpaint_fmm',
-           'inpaint_criminisi']
-=======
-           'inpaint_efros']
->>>>>>> a87f277d
+           'inpaint_criminisi']