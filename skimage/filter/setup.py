#!/usr/bin/env python

import os
from skimage._build import cython

base_path = os.path.abspath(os.path.dirname(__file__))


def configuration(parent_package='', top_path=None):
    from numpy.distutils.misc_util import Configuration, get_numpy_include_dirs

    config = Configuration('filter', parent_package, top_path)
    config.add_data_dir('tests')

    cython(['_ctmf.pyx'], working_path=base_path)
<<<<<<< HEAD
    cython(['_inpaint_criminisi.pyx'], working_path=base_path)
=======
    cython(['_inpaint_efros.pyx'], working_path=base_path)
>>>>>>> a87f277d
    cython(['_denoise_cy.pyx'], working_path=base_path)
    cython(['_inpaint_fmm.pyx'], working_path=base_path)
    cython(['rank/core_cy.pyx'], working_path=base_path)
    cython(['rank/generic_cy.pyx'], working_path=base_path)
    cython(['rank/percentile_cy.pyx'], working_path=base_path)
    cython(['rank/bilateral_cy.pyx'], working_path=base_path)

    config.add_extension('_ctmf', sources=['_ctmf.c'],
                         include_dirs=[get_numpy_include_dirs()])
<<<<<<< HEAD
    config.add_extension('_inpaint_criminisi',
                         sources=['_inpaint_criminisi.c'],
=======
    config.add_extension('_inpaint_efros', sources=['_inpaint_efros.c'],
>>>>>>> a87f277d
                         include_dirs=[get_numpy_include_dirs()])
    config.add_extension('_denoise_cy', sources=['_denoise_cy.c'],
                         include_dirs=[get_numpy_include_dirs(), '../_shared'])
    config.add_extension('_inpaint_fmm', sources=['_inpaint_fmm.c'],
                         include_dirs=[get_numpy_include_dirs()])
    config.add_extension('rank.core_cy', sources=['rank/core_cy.c'],
                         include_dirs=[get_numpy_include_dirs()])
    config.add_extension('rank.generic_cy', sources=['rank/generic_cy.c'],
                         include_dirs=[get_numpy_include_dirs()])
    config.add_extension(
        'rank.percentile_cy', sources=['rank/percentile_cy.c'],
        include_dirs=[get_numpy_include_dirs()])
    config.add_extension(
        'rank.bilateral_cy', sources=['rank/bilateral_cy.c'],
        include_dirs=[get_numpy_include_dirs()])

    return config


if __name__ == '__main__':
    from numpy.distutils.core import setup
    setup(maintainer='scikit-image Developers',
          author='scikit-image Developers',
          maintainer_email='scikit-image@googlegroups.com',
          description='Filters',
          url='https://github.com/scikit-image/scikit-image',
          license='SciPy License (BSD Style)',
          **(configuration(top_path='').todict())
          )<|MERGE_RESOLUTION|>--- conflicted
+++ resolved
@@ -13,11 +13,8 @@
     config.add_data_dir('tests')
 
     cython(['_ctmf.pyx'], working_path=base_path)
-<<<<<<< HEAD
+    cython(['_inpaint_efros.pyx'], working_path=base_path)
     cython(['_inpaint_criminisi.pyx'], working_path=base_path)
-=======
-    cython(['_inpaint_efros.pyx'], working_path=base_path)
->>>>>>> a87f277d
     cython(['_denoise_cy.pyx'], working_path=base_path)
     cython(['_inpaint_fmm.pyx'], working_path=base_path)
     cython(['rank/core_cy.pyx'], working_path=base_path)
@@ -27,12 +24,9 @@
 
     config.add_extension('_ctmf', sources=['_ctmf.c'],
                          include_dirs=[get_numpy_include_dirs()])
-<<<<<<< HEAD
+    config.add_extension('_inpaint_efros', sources=['_inpaint_efros.c'],
     config.add_extension('_inpaint_criminisi',
                          sources=['_inpaint_criminisi.c'],
-=======
-    config.add_extension('_inpaint_efros', sources=['_inpaint_efros.c'],
->>>>>>> a87f277d
                          include_dirs=[get_numpy_include_dirs()])
     config.add_extension('_denoise_cy', sources=['_denoise_cy.c'],
                          include_dirs=[get_numpy_include_dirs(), '../_shared'])
